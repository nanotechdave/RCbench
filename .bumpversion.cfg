--- conflicted
+++ resolved
@@ -1,9 +1,5 @@
 [bumpversion]
-<<<<<<< HEAD
-current_version = 0.1.30
-=======
 current_version = 0.1.40
->>>>>>> 08456809
 commit = True
 tag = True
 tag_name = v{new_version}
