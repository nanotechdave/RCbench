from setuptools import setup, find_packages

with open("README.md", "r", encoding="utf-8") as f:
    long_description = f.read()

setup(
    name="rcbench",
<<<<<<< HEAD
    version="0.1.30",
=======
    version="0.1.40",
>>>>>>> 08456809
    description="Reservoir computing benchmark toolkit",
    #package_dir={"":"rcbench"},
    packages=find_packages(),
    long_description=long_description,
    long_description_content_type="text/markdown",
    url="https://github.com/nanotechdave/RCbench",
    author="Davide Pilati",
    author_email="davide.pilati@polito.it",
    license="MIT",
    classifiers=[
        "License :: OSI Approved :: MIT License",
        "Programming Language :: Python :: 3.9",
        'Programming Language :: Python :: 3.10',
        'Programming Language :: Python :: 3.11',
        'Programming Language :: Python :: 3.12',
        'Programming Language :: Python :: 3.13',
        'Programming Language :: Python :: 3.14',
        "Operating System :: OS Independent",
    ],
    install_requires=[
        "numpy",
        "scipy",
        "matplotlib",
        "scikit-learn",
        "pandas",
    ],
    extras_require={
        'test': [
            'pytest',
            'pytest-cov',
        ],
        'dev': [
            'bump2version',
            'twine',
            'build',
        ],
    },
    python_requires=">=3.9",
    include_package_data=True,
)<|MERGE_RESOLUTION|>--- conflicted
+++ resolved
@@ -5,11 +5,7 @@
 
 setup(
     name="rcbench",
-<<<<<<< HEAD
-    version="0.1.30",
-=======
     version="0.1.40",
->>>>>>> 08456809
     description="Reservoir computing benchmark toolkit",
     #package_dir={"":"rcbench"},
     packages=find_packages(),
