"""
Non-Linear Transformation (NLT) Task Evaluation Example

This example demonstrates how to evaluate NLT using real experimental data.

Author: Davide Pilati
Date: 2025
"""

import logging
from pathlib import Path
import numpy as np
import matplotlib.pyplot as plt

from rcbench import ElecResDataset  # Explicitly use electrical functionality
from rcbench.tasks.nlt import NltEvaluator
from rcbench.visualization.plot_config import NLTPlotConfig
from rcbench.logger import get_logger

logger = get_logger(__name__)
logger.setLevel(logging.INFO) #use 25 for output only, use logging.INFO for output and INFO 

BASE_DIR = Path(__file__).resolve().parent.parent

filenameNLT = "034_INRiMPXIe_NWN_Pad285T_SO_IVMeasurement_2025_09_05.txt"

measurement_file_NLT = BASE_DIR.parent / "tests" / "test_files" / filenameNLT

# Load the data directly using the ElecResDataset class
dataset = ElecResDataset(measurement_file_NLT)

# Get information about the nodes
nodes_info = dataset.summary()
logger.info(f"Parsed Nodes: {nodes_info}")

# Get input and node voltages directly from the dataset
input_node = nodes_info['input_nodes'][0]
input_signal = dataset.get_input_voltages()[input_node]
time = dataset.time

# Get node voltages (only computation nodes, not input)
nodes_output = dataset.get_node_voltages()
node_names = nodes_info['nodes']

# Create NLT plot configuration
plot_config = NLTPlotConfig(
    save_dir=None,  # Save plots to this directory
    
    # General reservoir property plots
    plot_input_signal=True,         # Plot the input signal
    plot_output_responses=True,     # Plot node responses
    plot_nonlinearity=True,         # Plot nonlinearity of nodes
    plot_frequency_analysis=True,   # Plot frequency analysis
    
    # Target-specific plots
    plot_target_prediction=True,    # Plot target vs prediction results
    
    # Plot styling options
    nonlinearity_plot_style='scatter',
    frequency_range=(0, 20)         # Limit frequency range to 0-20 Hz for clearer visualization
)

# Run NLT evaluation with plot config
evaluatorNLT = NltEvaluator(
    input_signal=input_signal,
    nodes_output=nodes_output,
    time_array=time,
    waveform_type='sine',  # or 'triangular'
    node_names=node_names,
    plot_config=plot_config
)

# Run evaluations for all targets
logger.info("Running evaluations for all targets...")
results = {}
for target_name in evaluatorNLT.targets:
    try:
        result = evaluatorNLT.run_evaluation(
            target_name=target_name,
            metric='NMSE',
            feature_selection_method='kbest',
            num_features='all',
            modeltype="Ridge",  
            regression_alpha=0.1,
            train_ratio=0.6,
            plot=False
        )
        results[target_name] = result
        logger.output(f"NLT Task: {target_name}")
        logger.output(f"  - Metric: {result['metric']}")
        logger.output(f"  - Accuracy: {result['accuracy']:.5f}")
    except Exception as e:
        logger.error(f"Error evaluating {target_name}: {str(e)}")

logger.info("Generating comprehensive plots including frequency analysis...")

<<<<<<< HEAD
# Generate plots for all targets 
evaluatorNLT.plot_results()
=======
# Generate plots for all targets using the computed results
evaluatorNLT.plot_results(existing_results=results)


>>>>>>> 08456809
    


    
   
<|MERGE_RESOLUTION|>--- conflicted
+++ resolved
@@ -94,15 +94,10 @@
 
 logger.info("Generating comprehensive plots including frequency analysis...")
 
-<<<<<<< HEAD
-# Generate plots for all targets 
-evaluatorNLT.plot_results()
-=======
 # Generate plots for all targets using the computed results
 evaluatorNLT.plot_results(existing_results=results)
 
 
->>>>>>> 08456809
     
 
 
