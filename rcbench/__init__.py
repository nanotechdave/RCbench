<<<<<<< HEAD
__version__ = "0.1.30"
=======
__version__ = "0.1.40"
>>>>>>> 08456809

from .utils import utils
from .tasks.nlt import NltEvaluator
from .tasks.memorycapacity import MemoryCapacityEvaluator
from .tasks.sinx import SinxEvaluator
from .tasks.kernelrank import KernelRankEvaluator
from .tasks.generalizationrank import GeneralizationRankEvaluator
from .tasks.narma import NarmaEvaluator
from .tasks.nonlinearmemory import NonlinearMemoryEvaluator
from .measurements.parser import MeasurementParser
from .measurements.loader import MeasurementLoader
from .measurements.dataset import ReservoirDataset, ElecResDataset
from .logger import get_logger

# Plot configurations
from .visualization.plot_config import (
    BasePlotConfig,
    NLTPlotConfig,
    MCPlotConfig,
    SinxPlotConfig,
    NarmaPlotConfig,
)<|MERGE_RESOLUTION|>--- conflicted
+++ resolved
@@ -1,8 +1,4 @@
-<<<<<<< HEAD
-__version__ = "0.1.30"
-=======
 __version__ = "0.1.40"
->>>>>>> 08456809
 
 from .utils import utils
 from .tasks.nlt import NltEvaluator
